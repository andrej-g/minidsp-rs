--- conflicted
+++ resolved
@@ -93,13 +93,8 @@
             Enable { value } => input.set_output_enable(output_index, value).await?,
             RoutingCommand::Gain { value } => input.set_output_gain(output_index, value).await?,
         },
-<<<<<<< HEAD
-        PEQ { index, cmd } => match index {
+        PEQ { index, ref cmd } => match index {
             PEQTarget::One(index) => run_peq(&[input.peq(index)?], cmd).await?,
-=======
-        PEQ { index, ref cmd } => match index {
-            PEQTarget::One(index) => run_peq(&[input.peq(index)], cmd).await?,
->>>>>>> 1e1590c1
             PEQTarget::All => {
                 let eqs = input.peqs_all();
                 run_peq(eqs.as_ref(), cmd).await?
@@ -124,15 +119,9 @@
             let delay = Duration::from_secs_f32(delay / 1000.);
             output.set_delay(delay).await?
         }
-<<<<<<< HEAD
-        Invert { value } => output.set_invert(value).await?,
-        OutputCommand::PEQ { index, cmd } => match index {
-            PEQTarget::One(index) => run_peq(&[output.peq(index)?], cmd).await?,
-=======
         &Invert { value } => output.set_invert(value).await?,
         &PEQ { index, ref cmd } => match index {
-            PEQTarget::One(index) => run_peq(&[output.peq(index)], cmd).await?,
->>>>>>> 1e1590c1
+            PEQTarget::One(index) => run_peq(&[output.peq(index)?], cmd).await?,
             PEQTarget::All => {
                 let eqs = output.peqs_all();
                 run_peq(eqs.as_ref(), cmd).await?
